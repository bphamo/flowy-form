import { createFileRoute, Link, useLoaderData, useNavigate, useParams } from '@tanstack/react-router';
import { useEffect, useRef, useState } from 'react';

import { IconCard } from '@/components/common/icon-card';
import { VersionShaDisplay } from '@/components/common/version-sha-display';
<<<<<<< HEAD
import { type Appearance } from '@/hooks/use-appearance';
import { useAuth } from '@/hooks/use-auth';
=======
>>>>>>> c4fd3aaa
import AppLayout from '@/layouts/app-layout';
import { api } from '@/lib/api';
import { useSession } from '@/lib/auth-client';
import type { FormSchema } from '@/types/api';
import { Form } from '@formio/react';
import { FileText, Info, Shield, User } from 'lucide-react';
import { Alert, Card, Container } from 'react-bootstrap';

export const Route = createFileRoute('/forms/$formId/submit')({
  loader: async ({ params, location }) => {
    try {
      const response = await api.forms.getSubmitSchema(parseInt(params.formId));
      const searchParams = new URLSearchParams(location.search);
      const isEmbedded = searchParams.get('embed') === 'true';
      const embedTheme = searchParams.get('theme');
      return { form: response.data, isEmbedded, embedTheme };
    } catch (error) {
      console.error('Error fetching form for submission:', error);
      throw error;
    }
  },
  staleTime: 0, // Always refetch
  gcTime: 0, // Don't cache
  component: FormsSubmit,
});

function FormsSubmit() {
  const { form, isEmbedded, embedTheme } = useLoaderData({ from: '/forms/$formId/submit' }) as {
    form: FormSchema;
    isEmbedded: boolean;
    embedTheme: string | null;
  };
  const { formId } = useParams({ from: '/forms/$formId/submit' });
  const navigate = useNavigate({ from: '/forms/$formId/submit' });
  const { data: session } = useSession();
  const user = session?.user;
  const [submitting, setSubmitting] = useState(false);
  const formSchema = useRef(form?.schema || { components: [] });
  const [submissionData, setSubmissionData] = useState<Record<string, unknown>>({});
  const [error, setError] = useState<string | null>(null);

  const actualFormId = form?.id || (formId ? parseInt(formId) : null);
  const isLoggedIn = !!user;
  const formData = form;

  // Apply embed theme if specified
  useEffect(() => {
    if (isEmbedded && embedTheme) {
      const validThemes: Appearance[] = ['light', 'dark', 'system'];
      const theme = validThemes.includes(embedTheme as Appearance) ? (embedTheme as Appearance) : 'system';

      // Apply theme directly for embedded forms using React Bootstrap data-bs-theme approach
      const isDark = theme === 'dark' || (theme === 'system' && window.matchMedia('(prefers-color-scheme: dark)').matches);
      document.documentElement.setAttribute('data-bs-theme', isDark ? 'dark' : 'light');
    }
  }, [isEmbedded, embedTheme]);

  const handleChange = (value: unknown, _flags: unknown, modified: boolean) => {
    if (modified && value && typeof value === 'object' && 'data' in value) {
      setSubmissionData((value as { data: Record<string, unknown> }).data);
    }
  };

  const handleSubmit = async () => {
    if (!actualFormId) {
      setError('Form ID is required');
      return;
    }

    setSubmitting(true);
    setError(null);

    try {
      console.log('Submitting form data:', {
        formId: actualFormId,
        data: submissionData,
      });

      // Call the API endpoint to submit the form
      const versionSha = form.versionSha;
      if (!versionSha) {
        throw new Error('No version available for submission');
      }
      const response = await api.submissions.submitToForm(actualFormId, versionSha, submissionData);

      const submissionResult = response.data;
      console.log('Submission successful:', submissionResult);

      // Redirect to success page with submission ID and token (if anonymous)
      const successUrl = `/forms/${actualFormId}/success/${submissionResult.id}`;
      const urlWithToken = submissionResult.token
        ? `${successUrl}?token=${submissionResult.token}${isEmbedded ? '&embed=true' : ''}`
        : `${successUrl}${isEmbedded ? '?embed=true' : ''}`;

      navigate({ to: urlWithToken });
    } catch (error) {
      console.error('Error submitting form:', error);
      setError(error instanceof Error ? error.message : 'Failed to submit form');
    } finally {
      setSubmitting(false);
    }
  };

  // Handle form not found - check if it's an access denied case for embedded forms
  if (!formData) {
    const errorContent = (
      <div className="d-flex justify-content-center align-items-center" style={{ minHeight: '400px' }}>
        <div className="text-center">
          <h3>Form not found</h3>
          <p className="text-muted">The requested form could not be loaded.</p>
          {isEmbedded && (
            <div className="mt-3">
              <Alert variant="info" className="d-inline-block">
                <Info size={20} className="me-2" />
                Only public forms can be embedded on external websites.
              </Alert>
            </div>
          )}
        </div>
      </div>
    );

    if (isEmbedded) {
      return (
        <div className="container-fluid p-3" style={{ maxWidth: '600px' }}>
          {errorContent}
        </div>
      );
    }

    return <AppLayout hideHeader>{errorContent}</AppLayout>;
  }

  // Handle errors and access denied cases
  if (!actualFormId || error) {
    // Check if this is an access denied error for private forms
    const isAccessDenied = error && (error.includes('Access denied') || error.includes('Authentication required'));
    const isEmbedBlocked = error && error.includes('Embedding is only available for public forms');

    const errorContent = (
      <div className="d-flex justify-content-center align-items-center" style={{ minHeight: '400px' }}>
        <div className="text-center">
          <h3>{isAccessDenied ? 'Form Not Available' : isEmbedBlocked ? 'Embedding Not Available' : error ? 'Error' : 'Form not found'}</h3>
          <p className="text-muted">
            {isEmbedBlocked
              ? 'This form cannot be embedded because it is not public.'
              : isAccessDenied && isEmbedded
                ? 'This form cannot be embedded because it is not public.'
                : error || 'The requested form could not be loaded.'}
          </p>
          {(isEmbedBlocked || (isAccessDenied && isEmbedded)) && (
            <div className="mt-3">
              <Alert variant="info" className="d-inline-block">
                <Info size={20} className="me-2" />
                Only public forms can be embedded on external websites.
              </Alert>
            </div>
          )}
        </div>
      </div>
    );

    if (isEmbedded) {
      return (
        <div className="container-fluid p-3" style={{ maxWidth: '600px' }}>
          {errorContent}
        </div>
      );
    }

    return <AppLayout hideHeader>{errorContent}</AppLayout>;
  }

  // Embedded layout - minimal styling, just the form
  if (isEmbedded) {
    return (
      <div className="container-fluid p-3" style={{ maxWidth: '600px', fontFamily: 'system-ui, -apple-system, sans-serif' }}>
        {/* Error Alert */}
        {error && (
          <Alert variant="danger" className="d-flex align-items-start mb-3">
            <Info size={20} className="me-2 mt-1 flex-shrink-0" />
            <div>
              <strong>Error:</strong> {error}
            </div>
          </Alert>
        )}

        {/* Form Card - Minimal styling for embedding */}
        <Card className="border-0 shadow-sm">
          <Card.Header style={{ backgroundColor: 'var(--bs-secondary-bg)' }} className="border-bottom py-3">
            <div className="d-flex align-items-center">
              <div>
                <h5 className="mb-0 fw-bold">{formData.name}</h5>
              </div>
            </div>
          </Card.Header>
          <Card.Body className="p-3">
            {formData && formSchema.current && (
              <Form
                src={formSchema.current}
                onChange={handleChange}
                onSubmit={handleSubmit}
                options={{
                  noAlerts: true,
                  readOnly: submitting,
                }}
              />
            )}
            {submitting && (
              <div className="text-center mt-3">
                <div className="spinner-border spinner-border-sm text-primary me-2" role="status">
                  <span className="visually-hidden">Submitting...</span>
                </div>
                <span className="small">Submitting your response...</span>
              </div>
            )}
          </Card.Body>
        </Card>

        {/* Minimal security notice for embedded forms */}
        <div className="mt-3 p-2 bg-light rounded">
          <div className="d-flex align-items-start">
            <Shield size={16} className="text-success me-2 mt-1 flex-shrink-0" />
            <div className="small text-muted">
              {isLoggedIn ? ' Linked to your account.' : ' Anonymous submission - please do not enter sensitive information'}
            </div>
          </div>
        </div>
        {/* Powered by Flowy Forms */}
        <div className="text-center mt-3">
          <small className="text-muted small">
            Powered by{' '}
            <Link to="/" target="_blank" rel="noopener noreferrer">
              Flowy Forms
            </Link>
          </small>
        </div>
      </div>
    );
  }

  // Full layout for non-embedded forms
  return (
    <AppLayout hideHeader>
      <div style={{ minHeight: '100vh', background: 'linear-gradient(to bottom right, var(--bs-primary-bg-subtle), var(--bs-body-bg))' }}>
        <Container className="d-flex align-items-center justify-content-center min-vh-100">
          <div className="w-100">
            {/* Error Alert */}
            {error && (
              <Alert variant="danger" className="d-flex align-items-start mb-4">
                <Info size={20} className="me-2 mt-1 flex-shrink-0" />
                <div>
                  <strong>Error:</strong> {error}
                </div>
              </Alert>
            )}

            {/* User Status Alert */}
            {isLoggedIn && (
              <Alert variant="success" className="d-flex align-items-start mb-4">
                <User size={20} className="me-2 mt-1 flex-shrink-0" />
                <div>
                  <strong>Authenticated Submission:</strong> Submitting as {user.name} ({user.email})
                </div>
              </Alert>
            )}

            {/* Form Card */}
            <Card className="shadow-sm border-0">
              <Card.Header className="py-4" style={{ backgroundColor: 'var(--bs-body-bg)' }}>
                <IconCard
                  icon={FileText}
                  iconColor="text-primary"
                  iconBg="var(--bs-primary-bg-subtle)"
                  title={formData.name}
                  description="Complete all required fields and submit your response"
                />
              </Card.Header>
              <Card.Body className="p-4">
                {formData && formSchema.current && (
                  <Form
                    src={formSchema.current}
                    onChange={handleChange}
                    onSubmit={handleSubmit}
                    options={{
                      noAlerts: true,
                      readOnly: submitting,
                    }}
                  />
                )}
                {submitting && (
                  <div className="text-center mt-3">
                    <div className="spinner-border text-primary me-2" role="status">
                      <span className="visually-hidden">Submitting...</span>
                    </div>
                    <span>Submitting your response...</span>
                  </div>
                )}
              </Card.Body>
            </Card>

            {/* Security Notice */}
            <Card className="shadow-sm border-0 mt-4">
              <Card.Body className="p-4">
                <div className="d-flex align-items-start">
                  <div
                    className="d-inline-flex align-items-center justify-content-center rounded-circle me-3 flex-shrink-0"
                    style={{ width: 40, height: 40, backgroundColor: 'var(--bs-success-bg-subtle)' }}
                  >
                    <Shield size={20} className="text-success" />
                  </div>
                  <div>
                    <h6 className="fw-bold mb-2" style={{ color: 'var(--bs-body-color)' }}>Your Privacy & Security</h6>
                    <div className="text-muted small">
                      <ul className="mb-0 ps-3">
                        <li>We only collect the information you provide in this form</li>
                        <li>
                          {isLoggedIn
                            ? 'Your submission is linked to your account'
                            : 'Anonymous submission - please do not enter sensitive information'}
                        </li>
                        <li>You can contact us anytime if you have questions about your data</li>
                      </ul>
                    </div>
                  </div>
                </div>
              </Card.Body>
            </Card>

            {/* Version SHA Display */}
            {formData?.versionSha && (
              <div className="mt-4">
                <VersionShaDisplay versionSha={formData.versionSha} />
              </div>
            )}
          </div>
        </Container>
      </div>
    </AppLayout>
  );
}<|MERGE_RESOLUTION|>--- conflicted
+++ resolved
@@ -3,11 +3,6 @@
 
 import { IconCard } from '@/components/common/icon-card';
 import { VersionShaDisplay } from '@/components/common/version-sha-display';
-<<<<<<< HEAD
-import { type Appearance } from '@/hooks/use-appearance';
-import { useAuth } from '@/hooks/use-auth';
-=======
->>>>>>> c4fd3aaa
 import AppLayout from '@/layouts/app-layout';
 import { api } from '@/lib/api';
 import { useSession } from '@/lib/auth-client';
