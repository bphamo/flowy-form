import { createFileRoute, Link, useLoaderData, useRouter } from '@tanstack/react-router';

import { PageHeader } from '@/components/common/page-header';
import AppLayout from '@/layouts/app-layout';
import { api } from '@/lib/api';
import { requireAuth } from '@/lib/auth-utils';
import { type BreadcrumbItem } from '@/types';
import type { SubmissionDetail, UpdateSubmissionStatusRequest } from '@/types/api';
import { ArrowLeft, Calendar, FileText, User, Users } from 'lucide-react';
<<<<<<< HEAD
import { useState } from 'react';
import { Alert, Badge, Button, Card, Col, Container, Dropdown, Row } from 'react-bootstrap';
import { toast } from 'react-toastify';
import { requireAuth } from '@/lib/auth-utils';
=======
import { Alert, Badge, Button, Card, Col, Container, Row } from 'react-bootstrap';
>>>>>>> e6c91cca

export const Route = createFileRoute('/submissions/$submissionId')({
  beforeLoad: ({ context }) => {
    requireAuth(context, window.location.pathname);
  },
  loader: async ({ params }) => {
    try {
      const submissionId = parseInt(params.submissionId);
      const submissionResponse = await api.submissions.get(submissionId);
      return {
        submission: submissionResponse.data,
      };
    } catch (error) {
      console.error('Error fetching submission:', error);
      throw error;
    }
  },
  staleTime: 0, // Always refetch
  gcTime: 0, // Don't cache
  component: SubmissionDetail,
});

function SubmissionDetail() {
  const { submission } = useLoaderData({ from: '/submissions/$submissionId' }) as {
    submission: SubmissionDetail;
  };
  const router = useRouter();
  const [isUpdatingStatus, setIsUpdatingStatus] = useState(false);

  const statusOptions = [
    { value: 'SUBMITTED', label: 'Submitted', color: 'info' },
    { value: 'REVIEWING', label: 'Reviewing', color: 'warning' },
    { value: 'PENDING_UPDATES', label: 'Pending Updates', color: 'danger' },
    { value: 'COMPLETED', label: 'Completed', color: 'success' },
  ] as const;

  const getCurrentStatusOption = () => 
    statusOptions.find(option => option.value === submission.status) || statusOptions[0];

  const handleStatusUpdate = async (newStatus: UpdateSubmissionStatusRequest['status']) => {
    if (newStatus === submission.status) return;

    setIsUpdatingStatus(true);
    try {
      await api.submissions.updateStatus(submission.id, { status: newStatus });
      toast.success('Submission status updated successfully');
      
      // Refresh the page to show updated status
      router.invalidate();
    } catch (error) {
      console.error('Error updating submission status:', error);
      toast.error('Failed to update submission status');
    } finally {
      setIsUpdatingStatus(false);
    }
  };

  if (!submission) {
    return (
      <AppLayout>
        <div className="d-flex justify-content-center align-items-center" style={{ minHeight: '400px' }}>
          <div className="text-center">
            <h3>Submission not found</h3>
            <p className="text-muted">The requested submission could not be loaded.</p>
          </div>
        </div>
      </AppLayout>
    );
  }

  const breadcrumbs: BreadcrumbItem[] = [
    {
      title: 'All Submissions',
      href: '/submissions',
    },
    {
      title: submission.formName || 'Unknown Form',
      href: `/forms/${submission.formId}/submissions`,
    },
    {
      title: `Submission #${submission.id}`,
      href: `/submissions/${submission.id}`,
    },
  ];

  const isAnonymous = !submission.submitterInformation;

  return (
    <AppLayout breadcrumbs={breadcrumbs}>
      <div style={{ minHeight: '100vh', background: 'linear-gradient(to bottom right, #ebf4ff, #e0e7ff)' }}>
        <Container className="py-5">
          <PageHeader
            badge={{ icon: FileText, text: 'Submission Details' }}
            title={`Submission #${submission.id}`}
            description={`Detailed view of submission for "${submission.formName}"`}
          />

          {/* Back Button */}
          <div className="mb-4">
            <div className="d-flex gap-2">
              <Link to="/submissions" className="text-decoration-none">
                <Button variant="outline-secondary" className="d-flex align-items-center">
                  <ArrowLeft size={16} className="me-2" />
                  All Submissions
                </Button>
              </Link>
              <Link to="/forms/$formId/submissions" params={{ formId: submission.formId.toString() }} className="text-decoration-none">
                <Button variant="outline-primary" className="d-flex align-items-center">
                  Form Submissions
                </Button>
              </Link>
            </div>
          </div>

          <Row className="g-4">
            {/* Submission Info */}
            <Col lg={4}>
              <Card className="shadow-sm border-0">
                <Card.Header className="bg-white py-3">
                  <h5 className="mb-0 fw-bold">Submission Information</h5>
                </Card.Header>
                <Card.Body className="p-4">
                  <div className="d-flex flex-column gap-3">
                    <div>
                      <div className="fw-semibold text-dark small">Submission ID</div>
                      <Badge bg="light" text="dark" className="fw-bold">
                        #{submission.id}
                      </Badge>
                    </div>

                    <div>
                      <div className="fw-semibold text-dark small">Form</div>
                      <div className="text-dark">{submission.formName || 'Unknown Form'}</div>
                    </div>

                    <div>
                      <div className="fw-semibold text-dark small">Submitted</div>
                      <div className="d-flex align-items-center text-muted">
                        <Calendar size={14} className="me-1" />
                        {new Date(submission.createdAt).toLocaleString()}
                      </div>
                    </div>

                    <div>
                      <div className="fw-semibold text-dark small">Status</div>
                      <div className="d-flex align-items-center">
                        <Badge bg={getCurrentStatusOption().color} className="me-2">
                          {getCurrentStatusOption().label}
                        </Badge>
                        {submission.isFormOwner && (
                          <Dropdown>
                            <Dropdown.Toggle
                              variant="outline-secondary"
                              size="sm"
                              disabled={isUpdatingStatus}
                            >
                              {isUpdatingStatus ? 'Updating...' : 'Change Status'}
                            </Dropdown.Toggle>
                            <Dropdown.Menu>
                              {statusOptions.map((option) => (
                                <Dropdown.Item
                                  key={option.value}
                                  active={option.value === submission.status}
                                  onClick={() => handleStatusUpdate(option.value)}
                                >
                                  <Badge bg={option.color} className="me-2">
                                    {option.label}
                                  </Badge>
                                </Dropdown.Item>
                              ))}
                            </Dropdown.Menu>
                          </Dropdown>
                        )}
                      </div>
                    </div>

                    {submission.version && (
                      <div>
                        <div className="fw-semibold text-dark small">Form Version</div>
                        <div className="text-dark">
                          <Badge bg="secondary" className="me-2">
                            {submission.version.sha.substring(0, 8)}
                          </Badge>
                          {submission.version.description && <small className="text-muted">{submission.version.description}</small>}
                        </div>
                      </div>
                    )}

                    <div>
                      <div className="fw-semibold text-dark small">Submission Type</div>
                      <Badge bg={isAnonymous ? 'warning' : 'success'} className="d-flex align-items-center w-fit">
                        {isAnonymous ? <User size={14} className="me-1" /> : <Users size={14} className="me-1" />}
                        {isAnonymous ? 'Anonymous' : 'Authenticated'}
                      </Badge>
                    </div>

                    {submission.submitterInformation && (
                      <div>
                        <div className="fw-semibold text-dark small">Submitter</div>
                        <div className="text-dark">
                          <div>{submission.submitterInformation.name}</div>
                          {submission.submitterInformation.email && <div className="text-muted small">{submission.submitterInformation.email}</div>}
                        </div>
                      </div>
                    )}

                    {submission.token && (
                      <div>
                        <Alert variant="info" className="mb-0">
                          <small>
                            <strong>Anonymous Access Token:</strong> This submission can be accessed anonymously using a secure token.
                          </small>
                        </Alert>
                      </div>
                    )}
                  </div>
                </Card.Body>
              </Card>
            </Col>

            {/* Submission Data */}
            <Col lg={8}>
              <Card className="shadow-sm border-0">
                <Card.Header className="bg-white py-3">
                  <h5 className="mb-0 fw-bold">Submitted Data</h5>
                </Card.Header>
                <Card.Body className="p-4">
                  {submission.data ? (
                    <div>
                      {/* If we have Form.io component available, we can render the form with submitted data */}
                      {submission.schema ? (
                        <div>
                          <Alert variant="info" className="mb-3">
                            <small>
                              The form data is displayed below in a structured format. The form was rendered using the schema version at the time of
                              submission.
                            </small>
                          </Alert>
                          {/* This would be rendered with FormioForm component if available */}
                          <div className="bg-light p-3 rounded">
                            <pre className="mb-0" style={{ whiteSpace: 'pre-wrap', fontSize: '0.9rem' }}>
                              {JSON.stringify(submission.data, null, 2)}
                            </pre>
                          </div>
                        </div>
                      ) : (
                        <div>
                          <Alert variant="warning" className="mb-3">
                            <small>Form schema not available. Displaying raw submission data.</small>
                          </Alert>
                          <div className="bg-light p-3 rounded">
                            <pre className="mb-0" style={{ whiteSpace: 'pre-wrap', fontSize: '0.9rem' }}>
                              {JSON.stringify(submission.data, null, 2)}
                            </pre>
                          </div>
                        </div>
                      )}
                    </div>
                  ) : (
                    <div className="text-center py-4">
                      <FileText size={48} className="text-muted mb-3" />
                      <h5 className="text-muted">No Data Available</h5>
                      <p className="text-muted">This submission does not contain any data.</p>
                    </div>
                  )}
                </Card.Body>
              </Card>

              {/* Additional Actions */}
              <Card className="shadow-sm border-0 mt-4">
                <Card.Header className="bg-white py-3">
                  <h5 className="mb-0 fw-bold">Actions</h5>
                </Card.Header>
                <Card.Body className="p-4">
                  <div className="d-flex gap-3">
                    <Button variant="outline-primary" className="d-flex align-items-center">
                      <FileText size={16} className="me-2" />
                      Export Data
                    </Button>

                    <Link to="/forms/$formId/manage" params={{ formId: submission.formId.toString() }} className="text-decoration-none">
                      <Button variant="outline-secondary" className="d-flex align-items-center">
                        Manage Form
                      </Button>
                    </Link>

                    {submission.isFormOwner && (
                      <Button variant="outline-danger" className="d-flex align-items-center">
                        Delete Submission
                      </Button>
                    )}
                  </div>
                </Card.Body>
              </Card>
            </Col>
          </Row>
        </Container>
      </div>
    </AppLayout>
  );
}<|MERGE_RESOLUTION|>--- conflicted
+++ resolved
@@ -7,14 +7,10 @@
 import { type BreadcrumbItem } from '@/types';
 import type { SubmissionDetail, UpdateSubmissionStatusRequest } from '@/types/api';
 import { ArrowLeft, Calendar, FileText, User, Users } from 'lucide-react';
-<<<<<<< HEAD
 import { useState } from 'react';
 import { Alert, Badge, Button, Card, Col, Container, Dropdown, Row } from 'react-bootstrap';
 import { toast } from 'react-toastify';
 import { requireAuth } from '@/lib/auth-utils';
-=======
-import { Alert, Badge, Button, Card, Col, Container, Row } from 'react-bootstrap';
->>>>>>> e6c91cca
 
 export const Route = createFileRoute('/submissions/$submissionId')({
   beforeLoad: ({ context }) => {
